--- conflicted
+++ resolved
@@ -452,9 +452,6 @@
           mop.scatterplot()
         '''
 
-<<<<<<< HEAD
-        num_points_plotted = 0  # Initialize counter
-=======
         if self.obs[0,:].shape[0] > 50000 and dwscl != 'no':
             sk = int(np.round(float(self.obs[0,:].shape[0]) / 30000., 0))
         else:
@@ -465,7 +462,6 @@
         famin = a - 0.1 * a
         famax = b + 0.1 * a
         aux = np.linspace(famin, famax, 100)
->>>>>>> 60027002
 
         a = math.floor(np.nanmin(np.append(self.obs, self.model)) * 100.) / 100.
         b = math.ceil(np.nanmax(np.append(self.obs, self.model)) * 100.) / 100.
@@ -478,20 +474,12 @@
         ax = fig1.add_subplot(111)
 
         for i in range(0, self.model.shape[0]):
-<<<<<<< HEAD
-            b = np.array(self.obs)
-            a = np.array(self.model[i])
-
-            num_points_plotted += len(a)
-
-=======
             b = np.array(self.obs[0,::sk])
             a = np.array(self.model[i,::sk])
             ind = np.where((a*b) > -999.)[0]
             a = np.copy(a[ind])
             b = np.copy(b[ind])
 
->>>>>>> 60027002
             if (a.shape[0] < 30) or (self.model.shape[0] > 1):
                 if np.size(self.mlabels) > 0:
                     if self.mlabels[0] != '':
@@ -500,11 +488,7 @@
                         ax.scatter(b, a, color=self.color[i], marker=self.marker[i], zorder=2)
                 else:
                     ax.scatter(b, a, color=self.color[i], marker=self.marker[i], zorder=2)
-<<<<<<< HEAD
-            elif (np.size(self.color) == 1) & (self.model.shape[0] == 1):
-=======
             elif (np.size(self.color) == 1) and (self.model.shape[0] == 1):
->>>>>>> 60027002
                 ax.scatter(b, a, color=self.color[i], marker=self.marker[i], zorder=2)
             else:
                 xy = np.vstack([a, b])
@@ -523,19 +507,11 @@
                 ax.plot(aux, aregr, color=self.color[i], ls='-', linewidth=1., alpha=0.8, zorder=4)
                 ax.plot(aux, aregr, color='k', ls=':', linewidth=0.7, alpha=0.7, zorder=4)
                 if np.size(self.mlabels) > 0:
-<<<<<<< HEAD
-                    print(self.ftag + "ScatterPlot " + self.mlabels[i] + ": Slope " + np.str(
-                        np.round(float(r.slope), 5)) + ", Intercept " + np.str(np.round(float(r.intercept), 5)))
-                else:
-                    print(self.ftag + "ScatterPlot: Slope " + np.str(np.round(float(r.slope), 5)) + ", Intercept " + np.str(
-                        np.round(float(r.intercept), 5)))
-=======
                     print(self.ftag + "ScatterPlot " + self.mlabels[i] + ": Slope " + np.str(np.round(float(r.slope), 5))
                           + ", Intercept " + np.str(np.round(float(r.intercept), 5)))
                 else:
                     print(self.ftag + "ScatterPlot: Slope " + np.str(np.round(float(r.slope), 5)) + ", Intercept "
                           + np.str(np.round(float(r.intercept), 5)))
->>>>>>> 60027002
                 del r, aregr
 
             del a, b
@@ -567,11 +543,6 @@
                     format='png', transparent=False, bbox_inches='tight', pad_inches=0.1)
         plt.close(fig1)
         del fig1, ax
-<<<<<<< HEAD
-
-        print("Number of data points plotted:", num_points_plotted)
-=======
->>>>>>> 60027002
 
     def taylordiagram(self):
         '''
